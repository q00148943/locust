--- conflicted
+++ resolved
@@ -1,217 +1,212 @@
-# encoding: utf-8
-
-import json
-import os.path
-from time import time
-from itertools import chain
-from collections import defaultdict
-
-from gevent import wsgi
-from flask import Flask, make_response, request, render_template
-
-import runners
-from runners import MasterLocustRunner
-from locust.stats import RequestStats, median_from_dict
-from locust import version
-import gevent
-
-import logging
-logger = logging.getLogger(__name__)
-
-DEFAULT_CACHE_TIME = 2.0
-
-app = Flask(__name__)
-app.debug = True
-app.root_path = os.path.dirname(os.path.abspath(__file__))
-
-_locust = None
-_num_clients = None
-_num_requests = None
-_hatch_rate = None
-_request_stats_context_cache = {}
-_ramp = False
-
-
-@app.route('/')
-def index():
-    is_distributed = isinstance(runners.locust_runner, MasterLocustRunner)
-    if is_distributed:
-        slave_count = runners.locust_runner.slave_count
-    else:
-        slave_count = 0
-    
-    return render_template("index.html",
-        state=runners.locust_runner.state,
-        is_distributed=is_distributed,
-        slave_count=slave_count,
-        user_count=runners.locust_runner.user_count,
-        ramp = _ramp,
-        version=version
-    )
-
-@app.route('/swarm', methods=["POST"])
-def swarm():
-    assert request.method == "POST"
-
-    locust_count = int(request.form["locust_count"])
-    hatch_rate = float(request.form["hatch_rate"])
-    runners.locust_runner.start_hatching(locust_count, hatch_rate)
-    response = make_response(json.dumps({'success':True, 'message': 'Swarming started'}))
-    response.headers["Content-type"] = "application/json"
-    return response
-
-@app.route('/stop')
-def stop():
-    runners.locust_runner.stop()
-    response = make_response(json.dumps({'success':True, 'message': 'Test stopped'}))
-    response.headers["Content-type"] = "application/json"
-    return response
-
-@app.route("/ramp", methods=["POST"])
-def ramp():
-    init_clients = int(request.form["init_count"])
-    hatch_rate = int(request.form["hatch_rate"])
-    hatch_stride = int(request.form["hatch_stride"])
-    precision = int(request.form["precision"])
-    max_clients = int(request.form["max_count"])
-    response_time = int(request.form["response_time"])
-    percentile = float(int(request.form["percentile"]) / 100.0)
-    fail_rate = float(int(request.form["fail_rate"]) / 100.0)
-    calibration_time = int(request.form["wait_time"])
-    gevent.spawn(runners.locust_runner.start_ramping, hatch_rate, max_clients, hatch_stride, percentile, response_time, fail_rate, precision, init_clients, calibration_time)
-    response = make_response(json.dumps({'success':True, 'message': 'Ramping started'}))
-    response.headers["Content-type"] = "application/json"
-    return response
-
-@app.route("/stats/reset")
-def reset_stats():
-    RequestStats.reset_all()
-    return "ok"
-    
-@app.route("/stats/requests/csv")
-def request_stats_csv():
-    rows = [
-        ",".join([
-            '"Method"',
-            '"Name"',
-            '"# requests"',
-            '"# failures"',
-            '"Median response time"',
-            '"Average response time"',
-            '"Min response time"', 
-            '"Max response time"',
-            '"Average Content-Length"',
-            '"Reqests/s"',
-        ])
-    ]
-    
-<<<<<<< HEAD
-    for s in chain(_sort_stats(locust_runner.request_stats), [RequestStats.sum_stats("Total", full_request_history=True)]):
-        rows.append('"%s","%s",%i,%i,%i,%i,%i,%i,%i,%.2f' % (
-            s.method,
-=======
-    for s in chain(_sort_stats(runners.locust_runner.request_stats), [RequestStats.sum_stats("Total", full_request_history=True)]):
-        rows.append('"%s",%i,%i,%i,%i,%i,%i,%i,%.2f' % (
->>>>>>> ee37798b
-            s.name,
-            s.num_reqs,
-            s.num_failures,
-            s.median_response_time,
-            s.avg_response_time,
-            s.min_response_time or 0,
-            s.avg_content_length,
-            s.max_response_time,
-            s.total_rps,
-        ))
-    
-    response = make_response("\n".join(rows))
-    response.headers["Content-type"] = "text/csv"
-    return response
-
-@app.route("/stats/distribution/csv")
-def distribution_stats_csv():
-    rows = [",".join((
-        '"Name"',
-        '"# requests"',
-        '"50%"',
-        '"66%"',
-        '"75%"',
-        '"80%"',
-        '"90%"',
-        '"95%"',
-        '"98%"',
-        '"99%"',
-        '"100%"',
-    ))]
-    for s in chain(_sort_stats(runners.locust_runner.request_stats), [RequestStats.sum_stats("Total", full_request_history=True)]):
-        rows.append(s.percentile(tpl='"%s",%i,%i,%i,%i,%i,%i,%i,%i,%i,%i'))
-    
-    response = make_response("\n".join(rows))
-    response.headers["Content-type"] = "text/csv"
-    return response
-
-@app.route('/stats/requests')
-def request_stats():
-    global _request_stats_context_cache
-    
-    if not _request_stats_context_cache or _request_stats_context_cache["last_time"] < time() - _request_stats_context_cache.get("cache_time", DEFAULT_CACHE_TIME):
-        cache_time = _request_stats_context_cache.get("cache_time", DEFAULT_CACHE_TIME)
-        now = time()
-        
-        stats = []
-        for s in chain(_sort_stats(runners.locust_runner.request_stats), [RequestStats.sum_stats("Total")]):
-            stats.append({
-                "method": s.method,
-                "name": s.name,
-                "num_reqs": s.num_reqs,
-                "num_failures": s.num_failures,
-                "avg_response_time": s.avg_response_time,
-                "min_response_time": s.min_response_time,
-                "max_response_time": s.max_response_time,
-                "current_rps": s.current_rps,
-                "median_response_time": s.median_response_time,
-                "avg_content_length": s.avg_content_length,
-            })
-        
-        report = {"stats":stats, "errors":list(runners.locust_runner.errors.iteritems())}
-        if stats:
-            report["total_rps"] = stats[len(stats)-1]["current_rps"]
-            report["fail_ratio"] = RequestStats.sum_stats("Total").fail_ratio
-            
-            # since generating a total response times dict with all response times from all
-            # urls is slow, we make a new total response time dict which will consist of one
-            # entry per url with the median response time as key and the numbe fo requests as
-            # value
-            response_times = defaultdict(int) # used for calculating total median
-            for i in xrange(len(stats)-1):
-                response_times[stats[i]["median_response_time"]] += stats[i]["num_reqs"]
-            
-            # calculate total median
-            stats[len(stats)-1]["median_response_time"] = median_from_dict(stats[len(stats)-1]["num_reqs"], response_times)
-        
-        is_distributed = isinstance(runners.locust_runner, MasterLocustRunner)
-        if is_distributed:
-            report["slave_count"] = runners.locust_runner.slave_count
-        
-        report["state"] = runners.locust_runner.state
-        report["user_count"] = runners.locust_runner.user_count
-
-        elapsed = time() - now
-        cache_time = max(cache_time, elapsed * 2.0) # Increase cache_time when report generating starts to take longer time
-        _request_stats_context_cache = {"last_time": elapsed - now, "report": report, "cache_time": cache_time}
-    else:
-        report = _request_stats_context_cache["report"]
-    return json.dumps(report)
-
-def start(locust, hatch_rate, num_clients, num_requests, ramp):
-    global _locust, _hatch_rate, _num_clients, _num_requests, _ramp
-    _locust = locust
-    _hatch_rate = hatch_rate
-    _num_clients = num_clients
-    _num_requests = num_requests
-    _ramp = ramp
-    
-    wsgi.WSGIServer(('', 8089), app, log=None).serve_forever()
-
-def _sort_stats(stats):
-    return [stats[key] for key in sorted(stats.iterkeys())]
+# encoding: utf-8
+
+import json
+import os.path
+from time import time
+from itertools import chain
+from collections import defaultdict
+
+from gevent import wsgi
+from flask import Flask, make_response, request, render_template
+
+import runners
+from runners import MasterLocustRunner
+from locust.stats import RequestStats, median_from_dict
+from locust import version
+import gevent
+
+import logging
+logger = logging.getLogger(__name__)
+
+DEFAULT_CACHE_TIME = 2.0
+
+app = Flask(__name__)
+app.debug = True
+app.root_path = os.path.dirname(os.path.abspath(__file__))
+
+_locust = None
+_num_clients = None
+_num_requests = None
+_hatch_rate = None
+_request_stats_context_cache = {}
+_ramp = False
+
+
+@app.route('/')
+def index():
+    is_distributed = isinstance(runners.locust_runner, MasterLocustRunner)
+    if is_distributed:
+        slave_count = runners.locust_runner.slave_count
+    else:
+        slave_count = 0
+    
+    return render_template("index.html",
+        state=runners.locust_runner.state,
+        is_distributed=is_distributed,
+        slave_count=slave_count,
+        user_count=runners.locust_runner.user_count,
+        ramp = _ramp,
+        version=version
+    )
+
+@app.route('/swarm', methods=["POST"])
+def swarm():
+    assert request.method == "POST"
+
+    locust_count = int(request.form["locust_count"])
+    hatch_rate = float(request.form["hatch_rate"])
+    runners.locust_runner.start_hatching(locust_count, hatch_rate)
+    response = make_response(json.dumps({'success':True, 'message': 'Swarming started'}))
+    response.headers["Content-type"] = "application/json"
+    return response
+
+@app.route('/stop')
+def stop():
+    runners.locust_runner.stop()
+    response = make_response(json.dumps({'success':True, 'message': 'Test stopped'}))
+    response.headers["Content-type"] = "application/json"
+    return response
+
+@app.route("/ramp", methods=["POST"])
+def ramp():
+    init_clients = int(request.form["init_count"])
+    hatch_rate = int(request.form["hatch_rate"])
+    hatch_stride = int(request.form["hatch_stride"])
+    precision = int(request.form["precision"])
+    max_clients = int(request.form["max_count"])
+    response_time = int(request.form["response_time"])
+    percentile = float(int(request.form["percentile"]) / 100.0)
+    fail_rate = float(int(request.form["fail_rate"]) / 100.0)
+    calibration_time = int(request.form["wait_time"])
+    gevent.spawn(runners.locust_runner.start_ramping, hatch_rate, max_clients, hatch_stride, percentile, response_time, fail_rate, precision, init_clients, calibration_time)
+    response = make_response(json.dumps({'success':True, 'message': 'Ramping started'}))
+    response.headers["Content-type"] = "application/json"
+    return response
+
+@app.route("/stats/reset")
+def reset_stats():
+    RequestStats.reset_all()
+    return "ok"
+    
+@app.route("/stats/requests/csv")
+def request_stats_csv():
+    rows = [
+        ",".join([
+            '"Method"',
+            '"Name"',
+            '"# requests"',
+            '"# failures"',
+            '"Median response time"',
+            '"Average response time"',
+            '"Min response time"', 
+            '"Max response time"',
+            '"Average Content-Length"',
+            '"Reqests/s"',
+        ])
+    ]
+    
+    for s in chain(_sort_stats(locust_runner.request_stats), [RequestStats.sum_stats("Total", full_request_history=True)]):
+        rows.append('"%s","%s",%i,%i,%i,%i,%i,%i,%i,%.2f' % (
+            s.method,
+            s.name,
+            s.num_reqs,
+            s.num_failures,
+            s.median_response_time,
+            s.avg_response_time,
+            s.min_response_time or 0,
+            s.avg_content_length,
+            s.max_response_time,
+            s.total_rps,
+        ))
+    
+    response = make_response("\n".join(rows))
+    response.headers["Content-type"] = "text/csv"
+    return response
+
+@app.route("/stats/distribution/csv")
+def distribution_stats_csv():
+    rows = [",".join((
+        '"Name"',
+        '"# requests"',
+        '"50%"',
+        '"66%"',
+        '"75%"',
+        '"80%"',
+        '"90%"',
+        '"95%"',
+        '"98%"',
+        '"99%"',
+        '"100%"',
+    ))]
+    for s in chain(_sort_stats(runners.locust_runner.request_stats), [RequestStats.sum_stats("Total", full_request_history=True)]):
+        rows.append(s.percentile(tpl='"%s",%i,%i,%i,%i,%i,%i,%i,%i,%i,%i'))
+    
+    response = make_response("\n".join(rows))
+    response.headers["Content-type"] = "text/csv"
+    return response
+
+@app.route('/stats/requests')
+def request_stats():
+    global _request_stats_context_cache
+    
+    if not _request_stats_context_cache or _request_stats_context_cache["last_time"] < time() - _request_stats_context_cache.get("cache_time", DEFAULT_CACHE_TIME):
+        cache_time = _request_stats_context_cache.get("cache_time", DEFAULT_CACHE_TIME)
+        now = time()
+        
+        stats = []
+        for s in chain(_sort_stats(runners.locust_runner.request_stats), [RequestStats.sum_stats("Total")]):
+            stats.append({
+                "method": s.method,
+                "name": s.name,
+                "num_reqs": s.num_reqs,
+                "num_failures": s.num_failures,
+                "avg_response_time": s.avg_response_time,
+                "min_response_time": s.min_response_time,
+                "max_response_time": s.max_response_time,
+                "current_rps": s.current_rps,
+                "median_response_time": s.median_response_time,
+                "avg_content_length": s.avg_content_length,
+            })
+        
+        report = {"stats":stats, "errors":list(runners.locust_runner.errors.iteritems())}
+        if stats:
+            report["total_rps"] = stats[len(stats)-1]["current_rps"]
+            report["fail_ratio"] = RequestStats.sum_stats("Total").fail_ratio
+            
+            # since generating a total response times dict with all response times from all
+            # urls is slow, we make a new total response time dict which will consist of one
+            # entry per url with the median response time as key and the numbe fo requests as
+            # value
+            response_times = defaultdict(int) # used for calculating total median
+            for i in xrange(len(stats)-1):
+                response_times[stats[i]["median_response_time"]] += stats[i]["num_reqs"]
+            
+            # calculate total median
+            stats[len(stats)-1]["median_response_time"] = median_from_dict(stats[len(stats)-1]["num_reqs"], response_times)
+        
+        is_distributed = isinstance(runners.locust_runner, MasterLocustRunner)
+        if is_distributed:
+            report["slave_count"] = runners.locust_runner.slave_count
+        
+        report["state"] = runners.locust_runner.state
+        report["user_count"] = runners.locust_runner.user_count
+
+        elapsed = time() - now
+        cache_time = max(cache_time, elapsed * 2.0) # Increase cache_time when report generating starts to take longer time
+        _request_stats_context_cache = {"last_time": elapsed - now, "report": report, "cache_time": cache_time}
+    else:
+        report = _request_stats_context_cache["report"]
+    return json.dumps(report)
+
+def start(locust, hatch_rate, num_clients, num_requests, ramp):
+    global _locust, _hatch_rate, _num_clients, _num_requests, _ramp
+    _locust = locust
+    _hatch_rate = hatch_rate
+    _num_clients = num_clients
+    _num_requests = num_requests
+    _ramp = ramp
+    
+    wsgi.WSGIServer(('', 8089), app, log=None).serve_forever()
+
+def _sort_stats(stats):
+    return [stats[key] for key in sorted(stats.iterkeys())]