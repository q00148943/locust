<!DOCTYPE html>
<html>
<head>
    <title>Locust</title>
    <link rel="stylesheet" type="text/css" href="./static/style.css?v={{ version }}" media="screen">
    <link rel="shortcut icon" href="./static/img/favicon.ico" type="image/x-icon"/>
</head>
<body class="{{state}}">
    <div class="top">
        <div class="top-content container">
            <img src="./static/img/logo.png?v={{ version }}" class="logo" />
            <div class="boxes">
                <div class="top_box box_url">
                    <div class="label">HOST</div>
                    <div class="value" id="host_url">
                        {{host}}
                    </div>
                </div>
                <div class="top_box box_status">
                    <div class="label">STATUS</div>
                    <div class="value" id="status_text">
                        {{state}}
                    </div>
                    <div class="user_count">
                        <span id="userCount">{{user_count}}</span> users
                    </div>
                    <a href="#" class="new_test" id="new_test">New test</a>
                    <a href="#" class="edit_test">Edit</a>
                </div>
                {% if is_distributed %}
                    <div class="top_box box_slaves" id="box_slaves">
                        <div class="label">SLAVES</div>
                        <div class="value" id="slaveCount">0</div>
                    </div>
                {% endif %}
                <div class="top_box box_rps box_running" id="box_rps">
                    <div class="label">RPS</div>
                    <div class="value" id="total_rps">0</div>
                </div>
                <div class="top_box box_fail box_running" id="box_fail">
                    <div class="label">FAILURES</div>
                    <div class="value"><span id="fail_ratio"></span>%</div>
                </div>
                <div class="top_box box_stop box_running" id="box_stop">
                    <a href="./stop" class="stop-button"><i></i>STOP</a>
                    <a href="./stats/reset" class="reset-button">Reset<br>Stats</a>
                </div>
            </div>
            <div style="clear:both;"></div>
        </div>
    </div>
    <div class="hostname">
        <div class="label">Host</div>
        <a class="value" href="{{host}}">{{host}}</a>
    </div>

    <div class="main">
        <div class="start" id="start">
            <div style="position:relative;">
                <a href="#" class="close_link">Close</a>
            </div>
            <div class="padder">
                <h2>Start new Locust swarm</h2>
<<<<<<< HEAD
                <form action="/swarm" method="POST" id="swarm_form">
                    <label for="host">Host</label>
                    <input type="text" name="host" id="host" class="val" autocapitalize="off" autocorrect="off" value="{{host}}"/><br>
=======
                <form action="./swarm" method="POST" id="swarm_form">
>>>>>>> bcaff5c7
                    <label for="locust_count">Number of users to simulate</label>
                    <input type="text" name="locust_count" id="locust_count" class="val" /><br>
                    <label for="hatch_rate">Hatch rate <span style="color:#8a8a8a;">(users spawned/second)</span></label>
                    <input type="text" name="hatch_rate" id="hatch_rate" class="val" /><br>
                    <button type="submit">Start swarming</button>
                </form>
                <div style="clear:right;"></div>
            </div>
        </div>

        <div class="edit" id="edit">
            <div style="position:relative;">
                <a href="#" class="close_link">Close</a>
            </div>
            <div class="padder">
                <h2>Change the locust count</h2>
<<<<<<< HEAD
                <form action="/swarm" method="POST" id="edit_form">
                    <label for="host">Host</label>
                    <input type="text" name="host" id="host" class="val" autocapitalize="off" autocorrect="off"/><br>
=======
                <form action="./swarm" method="POST" id="edit_form">
>>>>>>> bcaff5c7
                    <label for="locust_count">Number of users to simulate</label>
                    <input type="text" name="locust_count" id="new_locust_count" class="val" /><br>
                    <label for="hatch_rate">Hatch rate <span style="color:#8a8a8a;">(users spawned/second)</span></label>
                    <input type="text" name="hatch_rate" id="new_hatch_rate" class="val" /><br>
                    <button type="submit">Start swarming</button>
                </form>
                <div style="clear:right;"></div>
            </div>
        </div>

        <div class="status" id="status">
            <nav class="menu">
                <ul class="tabs container">
                    <li><a href="#">Statistics</a></li>
                    <li><a href="#" class="chart-tab-link">Charts</a></li>
                    <li><a href="#">Failures</a></li>
                    <li><a href="#">Exceptions</a></li>
                    <li><a href="#">Download Data</a></li>
                    {% if is_distributed %}
                    <li><a href="#">Slaves</a></li>
                    {% endif %}
                </ul>
            </nav>
            <div class="panes container">
                <div style="display:none;">
                    <table id="stats" class="stats">
                        <thead>
                            <tr>
                                <th class="stats_label" href="#" data-sortkey="method">Type</th>
                                <th class="stats_label" href="#" data-sortkey="name">Name</th>
                                <th class="stats_label numeric nowrap" href="#" data-sortkey="num_requests" title="Number of successful requests"># Requests</th>
                                <th class="stats_label numeric nowrap" href="#" data-sortkey="num_failures" title="Number of failures"># Fails</th>
                                <th class="stats_label numeric" href="#" data-sortkey="median_response_time" title="Median response time">Median (ms)</th>
                                <th class="stats_label numeric" href="#" data-sortkey="ninetieth_response_time" title="Ninetieth percentile response time, because the response time greater than 100ms is rounded, you may see it greater than the max response time">90%ile (ms)</th>
                                <th class="stats_label numeric" href="#" data-sortkey="avg_response_time" title="Average response time">Average (ms)</th>
                                <th class="stats_label numeric" href="#" data-sortkey="min_response_time" title="Min response time">Min (ms)</th>
                                <th class="stats_label numeric" href="#" data-sortkey="max_response_time" title="Max response time">Max (ms)</th>
                                <th class="stats_label numeric" href="#" data-sortkey="avg_content_length" title="Average response size">Average size (bytes)</th>
                                <th class="stats_label numeric" href="#" data-sortkey="current_rps" title="Current number of requests per second">Current RPS</th>
                            </tr>
                        </thead>
                        <tbody>
                        </tbody>
                    </table>
                </div>
                <div id="charts" style="display:none;">
                    <div class="charts-container"></div>
                    <p class="note">Note: There is no persistence of these charts, if you refresh this page, new charts will be created.</p>
                </div>
                <div style="display:none;">
                    <table id="errors" class="stats">
                        <thead>
                            <th class="error_count stats_label" data-sortkey="1"># fails</th>
                            <th class="stats_label" href="#" data-sortkey="method">Method</th>
                            <th class="stats_label" href="#" data-sortkey="name">Name</th>
                            <th class="error_type stats_label" data-sortkey="0">Type</th>
                        </thead>
                        <tbody>
                        </tbody>
                    </table>
                </div>
                <div style="display:none;">
                    <table id="exceptions" class="stats">
                        <thead>
                            <th class="exception_occurrences stats_label" data-sortkey="1"># occurrences</th>
                            <th class="exception_traceback stats_label" data-sortkey="0">Traceback</th>
                        </thead>
                        <tbody>
                        </tbody>
                    </table>
                </div>
                <div style="display:none;">
                    <div style="margin-top:20px;">
                        <a href="./stats/requests/csv">Download request statistics CSV</a><br>
                        <a href="./stats/distribution/csv">Download response time distribution CSV</a><br>
                        <a href="./stats/failures/csv">Download failures CSV</a><br>
                        <a href="./exceptions/csv">Download exceptions CSV</a>
                    </div>
                </div>
                <div style="display:none;">
                    <table id="slaves">
                        <thead>
                            <tr>
                                <th class="stats_label" href="#" data-sortkey="id">Slave</th>
                                <th class="stats_label" href="#" data-sortkey="state">State</th>
                                <th class="stats_label numeric" href="#" data-sortkey="user_count" title="Number of users on this slave"># users</th>
                            </tr>
                        </thead>
                        <tbody>
                        </tbody>
                    </table>
                </div>
            </div>
        </div>

        <div class="about" style="display:none;">
            <div style="position:relative;">
                <a href="#" class="close_link">Close</a>
            </div>
            <div class="padder">
                <h1>About</h1>
                <p>
                    The original idea for Locust was Carl Byström's who made a first proof of concept in June 2010.
                    Jonatan Heyman picked up Locust in January 2011, implemented the current concept of Locust classes
                    and made it work distributed across multiple machines.
                </p>
                <p>
                    Jonatan, Carl and Joakim Hamrén has continued the development of Locust at their job,
                    ESN Social Software, who have adopted Locust as an inhouse Open Source project.
                </p>

                <h1>Authors and Copyright</h1>
                <a href="http://cgbystrom.com/">Carl Byström</a> (<a href="https://twitter.com/cgbystrom/">@cgbystrom</a>)<br>
                <a href="http://heyman.info/">Jonatan Heyman</a> (<a href="https://twitter.com/jonatanheyman/">@jonatanheyman</a>)<br>
                Joakim Hamrén (<a href="https://twitter.com/Jahaaja/">@jahaaja</a>)<br>
                <a href="http://esn.me/">ESN Social Software</a> (<a href="https://twitter.com/uprise_ea/">@uprise_ea</a>)<br>
                Hugo Heyman (<a href="https://twitter.com/hugoheyman/">@hugoheyman</a>)


                <h1>License</h1>
                Open source licensed under the MIT license.

                <h2>Version <a href="https://github.com/locustio/locust/releases/tag/{{version}}">{{version}}</a></h2>
                <br>
                <a href="https://locust.io/">https://locust.io</a>
            </div>
        </div>
    </div>
    <nav class="footer">
        <div class="container">
            <a href="#" onclick="$('.about').fadeIn();">About</a>
        </div>
    </nav>


    <script type="text/javascript" src="./static/jquery-1.11.3.min.js"></script>
    <script type="text/javascript" src="./static/jquery.jqote2.min.js"></script>
    <script type="text/javascript" src="./static/jquery.tools.min.js"></script>
    <!-- echarts from https://github.com/ecomfe/echarts -->
    <script type="text/javascript" src="./static/echarts.common.min.js"></script>
    <!-- vintage theme of echarts -->
    <script type="text/javascript" src="./static/vintage.js"></script>
    <script type="text/x-jqote-template" id="stats-template">
        <![CDATA[
        <tr class="<%=(alternate ? "dark" : "")%> <%=(this.is_aggregated ? "total" : "")%>">
            <td><%= (this.method ? this.method : "") %></td>
            <td class="name" title="<%= this.name %>"><%= this.safe_name %></td>
            <td class="numeric"><%= this.num_requests %></td>
            <td class="numeric"><%= this.num_failures %></td>
            <td class="numeric"><%= Math.round(this.median_response_time) %></td>
            <td class="numeric"><%= Math.round(this.ninetieth_response_time) %></td>
            <td class="numeric"><%= Math.round(this.avg_response_time) %></td>
            <td class="numeric"><%= this.min_response_time %></td>
            <td class="numeric"><%= this.max_response_time %></td>
            <td class="numeric"><%= Math.round(this.avg_content_length) %></td>
            <td class="numeric"><%= Math.round(this.current_rps*100)/100 %></td>
        </tr>
        <% alternate = !alternate; %>
        ]]>
    </script>
    <script type="text/x-jqote-template" id="errors-template">
        <![CDATA[
        <tr class="<%=(alternate ? "dark" : "")%>">
            <td><%= this.occurrences %></td>
            <td><%= this.method %></td>
            <td><%= this.name %></td>
            <td><%= function(e) { return e.replace("<", "&lt;"); }(this.error) %></td>
        </tr>
        <% alternate = !alternate; %>
        ]]>
    </script>
    <script type="text/x-jqote-template" id="exceptions-template">
        <![CDATA[
        <tr class="<%=(alternate ? "dark" : "")%>">
            <td class="occurrences"><%= this.count %></td>
            <td class="traceback" title="Occured on: <%= this.nodes %>"><%= function(e) { return e.replace("<", "&lt;"); }(this.traceback) %>
<%= function(e) { return e.replace("<", "&lt;"); }(this.msg) %></td>
        </tr>
        <% alternate = !alternate; %>
        ]]>
    </script>
    <script type="text/x-jqote-template" id="slave-template">
        <![CDATA[
        <tr class="<%=(alternate ? "dark" : "")%> <%=(this.name == "Total" ? "total" : "")%>">
            <td><%= this.id %></td>
            <td><%= this.state %></td>
            <td class="numeric"><%= this.user_count %></td>
        </tr>
        <% alternate = !alternate; %>
        ]]>
    </script>
    <script type="text/javascript" src="./static/chart.js?v={{ version }}"></script>
    <script type="text/javascript" src="./static/locust.js?v={{ version }}"></script>
</body>
</html><|MERGE_RESOLUTION|>--- conflicted
+++ resolved
@@ -61,13 +61,9 @@
             </div>
             <div class="padder">
                 <h2>Start new Locust swarm</h2>
-<<<<<<< HEAD
-                <form action="/swarm" method="POST" id="swarm_form">
+                <form action="./swarm" method="POST" id="swarm_form">
                     <label for="host">Host</label>
                     <input type="text" name="host" id="host" class="val" autocapitalize="off" autocorrect="off" value="{{host}}"/><br>
-=======
-                <form action="./swarm" method="POST" id="swarm_form">
->>>>>>> bcaff5c7
                     <label for="locust_count">Number of users to simulate</label>
                     <input type="text" name="locust_count" id="locust_count" class="val" /><br>
                     <label for="hatch_rate">Hatch rate <span style="color:#8a8a8a;">(users spawned/second)</span></label>
@@ -84,13 +80,9 @@
             </div>
             <div class="padder">
                 <h2>Change the locust count</h2>
-<<<<<<< HEAD
-                <form action="/swarm" method="POST" id="edit_form">
+                <form action="./swarm" method="POST" id="edit_form">
                     <label for="host">Host</label>
                     <input type="text" name="host" id="host" class="val" autocapitalize="off" autocorrect="off"/><br>
-=======
-                <form action="./swarm" method="POST" id="edit_form">
->>>>>>> bcaff5c7
                     <label for="locust_count">Number of users to simulate</label>
                     <input type="text" name="locust_count" id="new_locust_count" class="val" /><br>
                     <label for="hatch_rate">Hatch rate <span style="color:#8a8a8a;">(users spawned/second)</span></label>
