--- conflicted
+++ resolved
@@ -85,19 +85,6 @@
         </div>
 
         <div class="status" id="status">
-<<<<<<< HEAD
-            <ul class="tabs">
-                <li><a href="#">Statistics</a></li>
-                <li><a href="#">Failures</a></li>
-                <li><a href="#">Exceptions</a></li>
-                <li><a href="#">Download Data</a></li>
-                {% if is_distributed %}
-                <li><a href="#">Slaves</a></li>
-                {% endif %}
-            </ul>
-            <div style="clear:left;"></div>
-            <div class="panes">
-=======
             <nav class="menu">
                 <ul class="tabs container">
                     <li><a href="#">Statistics</a></li>
@@ -105,10 +92,12 @@
                     <li><a href="#">Failures</a></li>
                     <li><a href="#">Exceptions</a></li>
                     <li><a href="#">Download Data</a></li>
+                    {% if is_distributed %}
+                    <li><a href="#">Slaves</a></li>
+                    {% endif %}
                 </ul>
             </nav>
             <div class="panes container">
->>>>>>> a4c377ef
                 <div style="display:none;">
                     <table id="stats" class="stats">
                         <thead>
@@ -263,7 +252,6 @@
         <% alternate = !alternate; %>
         ]]>
     </script>
-<<<<<<< HEAD
     <script type="text/x-jqote-template" id="slave-template">
         <![CDATA[
         <tr class="<%=(alternate ? "dark" : "")%> <%=(this.name == "Total" ? "total" : "")%>">
@@ -274,10 +262,7 @@
         <% alternate = !alternate; %>
         ]]>
     </script>
-    <script type="text/javascript" src="/static/locust.js"></script>
-=======
     <script type="text/javascript" src="/static/chart.js?v={{ version }}"></script>
     <script type="text/javascript" src="/static/locust.js?v={{ version }}"></script>
->>>>>>> a4c377ef
 </body>
 </html>