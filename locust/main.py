import inspect
import logging
import os
import importlib
import signal
import socket
import sys
import time
import argparse

import gevent

import locust

from . import events, runners, web
from .core import HttpLocust, Locust
from .inspectlocust import get_task_ratio_dict, print_task_ratio
from .log import console_logger, setup_logging
from .runners import LocalLocustRunner, MasterLocustRunner, SlaveLocustRunner
from .stats import (print_error_report, print_percentile_stats, print_stats,
                    stats_printer, stats_writer, write_stat_csvs)
from .util.timespan import parse_timespan

_internals = [Locust, HttpLocust]
version = locust.__version__

def parse_options():
    """
    Handle command-line options with argparse.ArgumentParser.

    Return list of arguments, largely for use in `parse_arguments`.
    """

    # Initialize
    parser = argparse.ArgumentParser()

    parser.add_argument(
        '-H', '--host',
        help="Host to load test in the following format: http://10.21.32.33"
    )

    parser.add_argument(
        '--web-host',
        default="",
        help="Host to bind the web interface to. Defaults to '' (all interfaces)"
    )
    
    parser.add_argument(
        '-P', '--port', '--web-port',
        type=int,
        default=8089,
        help="Port on which to run web host"
    )
    
    parser.add_argument(
        '-f', '--locustfile',
        default='locustfile',
        help="Python module file to import, e.g. '../other.py'. Default: locustfile"
    )

    # A file that contains the current request stats.
    parser.add_argument(
        '--csv', '--csv-base-name',
        dest='csvfilebase',
        help="Store current request stats to files in CSV format.",
    )

    # if locust should be run in distributed mode as master
    parser.add_argument(
        '--master',
        action='store_true',
        help="Set locust to run in distributed mode with this process as master"
    )

    # if locust should be run in distributed mode as slave
    parser.add_argument(
        '--slave',
        action='store_true',
        help="Set locust to run in distributed mode with this process as slave"
    )
    
    # master host options
    parser.add_argument(
        '--master-host',
        default="127.0.0.1",
        help="Host or IP address of locust master for distributed load testing. Only used when running with --slave. Defaults to 127.0.0.1."
    )
    
    parser.add_argument(
        '--master-port',
        type=int,
        default=5557,
        help="The port to connect to that is used by the locust master for distributed load testing. Only used when running with --slave. Defaults to 5557. Note that slaves will also connect to the master node on this port + 1."
    )

    parser.add_argument(
        '--master-bind-host',
        default="*",
        help="Interfaces (hostname, ip) that locust master should bind to. Only used when running with --master. Defaults to * (all available interfaces)."
    )
    
    parser.add_argument(
        '--master-bind-port',
        type=int,
        default=5557,
        help="Port that locust master should bind to. Only used when running with --master. Defaults to 5557. Note that Locust will also use this port + 1, so by default the master node will bind to 5557 and 5558."
    )

    parser.add_argument(
        '--heartbeat-liveness',
        type=int,
        default=3,
        help="set number of seconds before failed heartbeat from slave"
    )

    parser.add_argument(
        '--heartbeat-interval',
        type=int,
        default=1,
        help="set number of seconds delay between slave heartbeats to master"
    )

    parser.add_argument(
        '--expect-slaves',
        type=int,
        default=1,
        help="How many slaves master should expect to connect before starting the test (only when --no-web used)."
    )

    # if we should print stats in the console
    parser.add_argument(
        '--no-web',
        action='store_true',
        help="Disable the web interface, and instead start running the test immediately. Requires -c and -r to be specified."
    )

    # Number of clients
    parser.add_argument(
        '-c', '--clients',
        type=int,
        dest='num_clients',
        default=1,
        help="Number of concurrent Locust users. Only used together with --no-web"
    )

    # Client hatch rate
    parser.add_argument(
        '-r', '--hatch-rate',
        type=float,
        default=1,
        help="The rate per second in which clients are spawned. Only used together with --no-web"
    )
    
    # Time limit of the test run
    parser.add_argument(
        '-t', '--run-time',
        help="Stop after the specified amount of time, e.g. (300s, 20m, 3h, 1h30m, etc.). Only used together with --no-web"
    )

    # skip logging setup
    parser.add_argument(
        '--skip-log-setup',
        action='store_true',
        dest='skip_log_setup',
        default=False,
        help="Disable Locust's logging setup. Instead, the configuration is provided by the Locust test or Python defaults."
    )

    # log level
    parser.add_argument(
        '--loglevel', '-L',
        default='INFO',
        help="Choose between DEBUG/INFO/WARNING/ERROR/CRITICAL. Default is INFO.",
    )
    
    # log file
    parser.add_argument(
        '--logfile',
        help="Path to log file. If not set, log will go to stdout/stderr",
    )
    
    # if we should print stats in the console
    parser.add_argument(
        '--print-stats',
        action='store_true',
        help="Print stats in the console"
    )

    # only print summary stats
    parser.add_argument(
       '--only-summary',
       action='store_true',
       help='Only print the summary stats'
    )

    parser.add_argument(
        '--no-reset-stats',
        action='store_true',
        help="[DEPRECATED] Do not reset statistics once hatching has been completed. This is now the default behavior. See --reset-stats to disable",
    )

    parser.add_argument(
        '--reset-stats',
        action='store_true',
        help="Reset statistics once hatching has been completed. Should be set on both master and slaves when running in distributed mode",
    )
    
    # List locust commands found in loaded locust files/source files
    parser.add_argument(
        '-l', '--list',
        action='store_true',
        dest='list_commands',
        help="Show list of possible locust classes and exit"
    )
    
    # Display ratio table of all tasks
    parser.add_argument(
        '--show-task-ratio',
        action='store_true',
        help="print table of the locust classes' task execution ratio"
    )
    # Display ratio table of all tasks in JSON format
    parser.add_argument(
        '--show-task-ratio-json',
        action='store_true',
        help="print json data of the locust classes' task execution ratio"
    )
    
    # Version number (optparse gives you --version but we have to do it
    # ourselves to get -V too. sigh)
    parser.add_argument(
        '-V', '--version',
        action='version',
        version='%(prog)s {}'.format(version),
    )

    # set the exit code to post on errors
    parser.add_argument(
        '--exit-code-on-error',
        type=int,
        default=1,
        help="sets the exit code to post on error"
    )

<<<<<<< HEAD
    parser.add_option(
        '-w', '--task-finish-wait-time',
        action='store',
        type="int",
        dest='task_finish_wait_time',
        default=None,
        help="number of seconds to wait for a taskset to complete an iteration before exiting. default is to terminate immediately."
=======
    parser.add_argument(
        'locust_classes',
        nargs='*',
        metavar='LocustClass',
>>>>>>> 1900bd34
    )

    # Finalize
    # Return two-tuple of parser + the output from parse_args
    return parser, parser.parse_args()


def _is_package(path):
    """
    Is the given path a Python package?
    """
    return (
        os.path.isdir(path)
        and os.path.exists(os.path.join(path, '__init__.py'))
    )


def find_locustfile(locustfile):
    """
    Attempt to locate a locustfile, either explicitly or by searching parent dirs.
    """
    # Obtain env value
    names = [locustfile]
    # Create .py version if necessary
    if not names[0].endswith('.py'):
        names += [names[0] + '.py']
    # Does the name contain path elements?
    if os.path.dirname(names[0]):
        # If so, expand home-directory markers and test for existence
        for name in names:
            expanded = os.path.expanduser(name)
            if os.path.exists(expanded):
                if name.endswith('.py') or _is_package(expanded):
                    return os.path.abspath(expanded)
    else:
        # Otherwise, start in cwd and work downwards towards filesystem root
        path = os.path.abspath('.')
        while True:
            for name in names:
                joined = os.path.join(path, name)
                if os.path.exists(joined):
                    if name.endswith('.py') or _is_package(joined):
                        return os.path.abspath(joined)
            parent_path = os.path.dirname(path)
            if parent_path == path:
                # we've reached the root path which has been checked this iteration
                break
            path = parent_path
    # Implicit 'return None' if nothing was found


def is_locust(tup):
    """
    Takes (name, object) tuple, returns True if it's a public Locust subclass.
    """
    name, item = tup
    return bool(
        inspect.isclass(item)
        and issubclass(item, Locust)
        and hasattr(item, "task_set")
        and getattr(item, "task_set")
        and not name.startswith('_')
    )


def load_locustfile(path):
    """
    Import given locustfile path and return (docstring, callables).

    Specifically, the locustfile's ``__doc__`` attribute (a string) and a
    dictionary of ``{'name': callable}`` containing all callables which pass
    the "is a Locust" test.
    """

    def __import_locustfile__(filename, path):
        """
        Loads the locust file as a module, similar to performing `import`
        """
        try:
            # Python 3 compatible
            source = importlib.machinery.SourceFileLoader(os.path.splitext(locustfile)[0], path)
            imported = source.load_module()
        except AttributeError:
            # Python 2.7 compatible
            import imp
            imported = imp.load_source(os.path.splitext(locustfile)[0], path)

        return imported

    # Get directory and locustfile name
    directory, locustfile = os.path.split(path)
    # If the directory isn't in the PYTHONPATH, add it so our import will work
    added_to_path = False
    index = None
    if directory not in sys.path:
        sys.path.insert(0, directory)
        added_to_path = True
    # If the directory IS in the PYTHONPATH, move it to the front temporarily,
    # otherwise other locustfiles -- like Locusts's own -- may scoop the intended
    # one.
    else:
        i = sys.path.index(directory)
        if i != 0:
            # Store index for later restoration
            index = i
            # Add to front, then remove from original position
            sys.path.insert(0, directory)
            del sys.path[i + 1]
    # Perform the import
    imported = __import_locustfile__(locustfile, path)
    # Remove directory from path if we added it ourselves (just to be neat)
    if added_to_path:
        del sys.path[0]
    # Put back in original index if we moved it
    if index is not None:
        sys.path.insert(index + 1, directory)
        del sys.path[0]
    # Return our two-tuple
    locusts = dict(filter(is_locust, vars(imported).items()))
    return imported.__doc__, locusts

def main():
    parser, options = parse_options()

    # setup logging
    if not options.skip_log_setup:
        setup_logging(options.loglevel, options.logfile)

    logger = logging.getLogger(__name__)

    locustfile = find_locustfile(options.locustfile)

    if not locustfile:
        logger.error("Could not find any locustfile! Ensure file ends in '.py' and see --help for available options.")
        sys.exit(1)

    if locustfile == "locust.py":
        logger.error("The locustfile must not be named `locust.py`. Please rename the file and try again.")
        sys.exit(1)

    docstring, locusts = load_locustfile(locustfile)

    if options.list_commands:
        console_logger.info("Available Locusts:")
        for name in locusts:
            console_logger.info("    " + name)
        sys.exit(0)

    if not locusts:
        logger.error("No Locust class found!")
        sys.exit(1)

    # make sure specified Locust exists
    if options.locust_classes:
        missing = set(options.locust_classes) - set(locusts.keys())
        if missing:
            logger.error("Unknown Locust(s): %s\n" % (", ".join(missing)))
            sys.exit(1)
        else:
            names = set(options.locust_classes) & set(locusts.keys())
            locust_classes = [locusts[n] for n in names]
    else:
        # list() call is needed to consume the dict_view object in Python 3
        locust_classes = list(locusts.values())
    
    if options.show_task_ratio:
        console_logger.info("\n Task ratio per locust class")
        console_logger.info( "-" * 80)
        print_task_ratio(locust_classes)
        console_logger.info("\n Total task ratio")
        console_logger.info("-" * 80)
        print_task_ratio(locust_classes, total=True)
        sys.exit(0)
    if options.show_task_ratio_json:
        from json import dumps
        task_data = {
            "per_class": get_task_ratio_dict(locust_classes), 
            "total": get_task_ratio_dict(locust_classes, total=True)
        }
        console_logger.info(dumps(task_data))
        sys.exit(0)
    
    if options.run_time:
        if not options.no_web:
            logger.error("The --run-time argument can only be used together with --no-web")
            sys.exit(1)
        try:
            options.run_time = parse_timespan(options.run_time)
        except ValueError:
            logger.error("Valid --run-time formats are: 20, 20s, 3m, 2h, 1h20m, 3h30m10s, etc.")
            sys.exit(1)
        def spawn_run_time_limit_greenlet():
            logger.info("Run time limit set to %s seconds" % options.run_time)
            def timelimit_stop():
                logger.info("Time limit reached. Stopping Locust.")
                runners.locust_runner.quit()
            gevent.spawn_later(options.run_time, timelimit_stop)

    if not options.no_web and not options.slave:
        # spawn web greenlet
        logger.info("Starting web monitor at %s:%s" % (options.web_host or "*", options.port))
        main_greenlet = gevent.spawn(web.start, locust_classes, options)
    
    if not options.master and not options.slave:
        runners.locust_runner = LocalLocustRunner(locust_classes, options)
        # spawn client spawning/hatching greenlet
        if options.no_web:
            runners.locust_runner.start_hatching(wait=True)
            main_greenlet = runners.locust_runner.greenlet
        if options.run_time:
            spawn_run_time_limit_greenlet()
    elif options.master:
        runners.locust_runner = MasterLocustRunner(locust_classes, options)
        if options.no_web:
            while len(runners.locust_runner.clients.ready)<options.expect_slaves:
                logging.info("Waiting for slaves to be ready, %s of %s connected",
                             len(runners.locust_runner.clients.ready), options.expect_slaves)
                time.sleep(1)

            runners.locust_runner.start_hatching(options.num_clients, options.hatch_rate)
            main_greenlet = runners.locust_runner.greenlet
            if options.run_time:
                spawn_run_time_limit_greenlet()
    elif options.slave:
        if options.run_time:
            logger.error("--run-time should be specified on the master node, and not on slave nodes")
            sys.exit(1)
        try:
            runners.locust_runner = SlaveLocustRunner(locust_classes, options)
            main_greenlet = runners.locust_runner.greenlet
        except socket.error as e:
            logger.error("Failed to connect to the Locust master: %s", e)
            sys.exit(-1)
    
    if not options.only_summary and (options.print_stats or (options.no_web and not options.slave)):
        # spawn stats printing greenlet
        gevent.spawn(stats_printer)

    if options.csvfilebase:
        gevent.spawn(stats_writer, options.csvfilebase)

    
    def shutdown(code=0):
        """
        Shut down locust by firing quitting event, printing/writing stats and exiting
        """
        logger.info("Shutting down (exit code %s), bye." % code)

        logger.info("Cleaning up runner...")
        if runners.locust_runner is not None:
            runners.locust_runner.quit()
        logger.info("Running teardowns...")
        events.quitting.fire(reverse=True)
        print_stats(runners.locust_runner.request_stats)
        print_percentile_stats(runners.locust_runner.request_stats)
        if options.csvfilebase:
            write_stat_csvs(options.csvfilebase)
        print_error_report()
        sys.exit(code)
    
    # install SIGTERM handler
    def sig_term_handler():
        logger.info("Got SIGTERM signal")
        shutdown(0)
    gevent.signal(signal.SIGTERM, sig_term_handler)
    
    try:
        logger.info("Starting Locust %s" % version)
        main_greenlet.join()
        code = 0
        if len(runners.locust_runner.errors) or main_greenlet.exception:
            code = options.exit_code_on_error
        shutdown(code=code)
    except KeyboardInterrupt as e:
        shutdown(0)<|MERGE_RESOLUTION|>--- conflicted
+++ resolved
@@ -242,20 +242,19 @@
         help="sets the exit code to post on error"
     )
 
-<<<<<<< HEAD
-    parser.add_option(
+    parser.add_argument(
         '-w', '--task-finish-wait-time',
         action='store',
         type="int",
         dest='task_finish_wait_time',
         default=None,
         help="number of seconds to wait for a taskset to complete an iteration before exiting. default is to terminate immediately."
-=======
+    )
+
     parser.add_argument(
         'locust_classes',
         nargs='*',
         metavar='LocustClass',
->>>>>>> 1900bd34
     )
 
     # Finalize
