# -*- coding: utf-8 -*-
import csv
import json
import sys
import traceback

import gevent
import requests
from gevent import pywsgi

from locust import events, runners, stats, web, constant
from locust.core import Locust, TaskSet, task
from locust.env import Environment
from locust.main import parse_options
from locust.runners import LocustRunner
<<<<<<< HEAD
from locust.web import WebUI
from six.moves import StringIO
=======
from io import StringIO
>>>>>>> 7c6c015c

from .testcases import LocustTestCase


class TestWebUI(LocustTestCase):
    def setUp(self):
        super(TestWebUI, self).setUp()
        
        parser = parse_options(default_config_files=[])[0]
        self.environment.options = parser.parse_args([])
        self.stats = self.environment.stats
        self.runner = LocustRunner(self.environment)
        
        self.web_ui = WebUI(self.environment, self.runner)
        self.web_ui.app.view_functions["request_stats"].clear_cache()
        
        gevent.spawn(lambda: self.web_ui.start("127.0.0.1", 0))
        gevent.sleep(0)
        self.web_port = self.web_ui.server.server_port
    
    def tearDown(self):
        super(TestWebUI, self).tearDown()
        self.web_ui.stop()
        self.runner.quit()
    
    def test_index(self):
        self.assertEqual(200, requests.get("http://127.0.0.1:%i/" % self.web_port).status_code)
    
    def test_stats_no_data(self):
        self.assertEqual(200, requests.get("http://127.0.0.1:%i/stats/requests" % self.web_port).status_code)
    
    def test_stats(self):
        self.stats.log_request("GET", "/<html>", 120, 5612)
        response = requests.get("http://127.0.0.1:%i/stats/requests" % self.web_port)
        self.assertEqual(200, response.status_code)
        
        data = json.loads(response.text)
        self.assertEqual(2, len(data["stats"])) # one entry plus Aggregated
        self.assertEqual("/<html>", data["stats"][0]["name"])
        self.assertEqual("/&lt;html&gt;", data["stats"][0]["safe_name"])
        self.assertEqual("GET", data["stats"][0]["method"])
        self.assertEqual(120, data["stats"][0]["avg_response_time"])
        
        self.assertEqual("Aggregated", data["stats"][1]["name"])
        self.assertEqual(1, data["stats"][1]["num_requests"])
        self.assertEqual(120, data["stats"][1]["avg_response_time"])
        
    def test_stats_cache(self):
        self.stats.log_request("GET", "/test", 120, 5612)
        response = requests.get("http://127.0.0.1:%i/stats/requests" % self.web_port)
        self.assertEqual(200, response.status_code)
        data = json.loads(response.text)
        self.assertEqual(2, len(data["stats"])) # one entry plus Aggregated
        
        # add another entry
        self.stats.log_request("GET", "/test2", 120, 5612)
        data = json.loads(requests.get("http://127.0.0.1:%i/stats/requests" % self.web_port).text)
        self.assertEqual(2, len(data["stats"])) # old value should be cached now
        
        self.web_ui.app.view_functions["request_stats"].clear_cache()
        
        data = json.loads(requests.get("http://127.0.0.1:%i/stats/requests" % self.web_port).text)
        self.assertEqual(3, len(data["stats"])) # this should no longer be cached
    
    def test_stats_rounding(self):
        self.stats.log_request("GET", "/test", 1.39764125, 2)
        self.stats.log_request("GET", "/test", 999.9764125, 1000)
        response = requests.get("http://127.0.0.1:%i/stats/requests" % self.web_port)
        self.assertEqual(200, response.status_code)
        
        data = json.loads(response.text)
        self.assertEqual(1, data["stats"][0]["min_response_time"])
        self.assertEqual(1000, data["stats"][0]["max_response_time"])
    
    def test_request_stats_csv(self):
        self.stats.log_request("GET", "/test2", 120, 5612)
        response = requests.get("http://127.0.0.1:%i/stats/requests/csv" % self.web_port)
        self.assertEqual(200, response.status_code)

    def test_request_stats_history_csv(self):
        self.stats.log_request("GET", "/test2", 120, 5612)
        response = requests.get("http://127.0.0.1:%i/stats/stats_history/csv" % self.web_port)
        self.assertEqual(200, response.status_code)

    def test_failure_stats_csv(self):
        self.stats.log_error("GET", "/", Exception("Error1337"))
        response = requests.get("http://127.0.0.1:%i/stats/failures/csv" % self.web_port)
        self.assertEqual(200, response.status_code)
    
    def test_request_stats_with_errors(self):
        self.stats.log_error("GET", "/", Exception("Error1337"))
        response = requests.get("http://127.0.0.1:%i/stats/requests" % self.web_port)
        self.assertEqual(200, response.status_code)
        self.assertIn("Error1337", response.text)

    def test_reset_stats(self):
        try:
            raise Exception(u"A cool test exception")
        except Exception as e:
            tb = sys.exc_info()[2]
            self.runner.log_exception("local", str(e), "".join(traceback.format_tb(tb)))
            self.runner.log_exception("local", str(e), "".join(traceback.format_tb(tb)))

        self.stats.log_request("GET", "/test", 120, 5612)
        self.stats.log_error("GET", "/", Exception("Error1337"))

        response = requests.get("http://127.0.0.1:%i/stats/reset" % self.web_port)

        self.assertEqual(200, response.status_code)

        self.assertEqual({}, self.stats.errors)
        self.assertEqual({}, self.runner.exceptions)
        
        self.assertEqual(0, self.stats.get("/", "GET").num_requests)
        self.assertEqual(0, self.stats.get("/", "GET").num_failures)
        self.assertEqual(0, self.stats.get("/test", "GET").num_requests)
        self.assertEqual(0, self.stats.get("/test", "GET").num_failures)
    
    def test_exceptions(self):
        try:
            raise Exception(u"A cool test exception")
        except Exception as e:
            tb = sys.exc_info()[2]
            self.runner.log_exception("local", str(e), "".join(traceback.format_tb(tb)))
            self.runner.log_exception("local", str(e), "".join(traceback.format_tb(tb)))
        
        response = requests.get("http://127.0.0.1:%i/exceptions" % self.web_port)
        self.assertEqual(200, response.status_code)
        self.assertIn("A cool test exception", response.text)
        
        response = requests.get("http://127.0.0.1:%i/stats/requests" % self.web_port)
        self.assertEqual(200, response.status_code)
    
    def test_exceptions_csv(self):
        try:
            raise Exception("Test exception")
        except Exception as e:
            tb = sys.exc_info()[2]
            self.runner.log_exception("local", str(e), "".join(traceback.format_tb(tb)))
            self.runner.log_exception("local", str(e), "".join(traceback.format_tb(tb)))
        
        response = requests.get("http://127.0.0.1:%i/exceptions/csv" % self.web_port)
        self.assertEqual(200, response.status_code)
        
        reader = csv.reader(StringIO(response.text))
        rows = []
        for row in reader:
            rows.append(row)
        
        self.assertEqual(2, len(rows))
        self.assertEqual("Test exception", rows[1][1])
        self.assertEqual(2, int(rows[1][0]), "Exception count should be 2")

    def test_swarm_host_value_specified(self):
        class MyLocust(Locust):
            wait_time = constant(1)
            class task_set(TaskSet):
                @task(1)
                def my_task(self):
                    pass
        self.environment.locust_classes = [MyLocust]
        response = requests.post(
            "http://127.0.0.1:%i/swarm" % self.web_port, 
            data={"locust_count": 5, "hatch_rate": 5, "host": "https://localhost"},
        )
        self.assertEqual(200, response.status_code)
        self.assertEqual("https://localhost", response.json()["host"])
        self.assertEqual(self.environment.host, "https://localhost")

    def test_swarm_host_value_not_specified(self):
        class MyLocust(Locust):
            wait_time = constant(1)
            class task_set(TaskSet):
                @task(1)
                def my_task(self):
                    pass
        self.environment.locust_classes = [MyLocust]
        response = requests.post(
            "http://127.0.0.1:%i/swarm" % self.web_port, 
            data={'locust_count': 5, 'hatch_rate': 5},
        )
        self.assertEqual(200, response.status_code)
        self.assertEqual(None, response.json()["host"])
        self.assertEqual(self.environment.host, None)
    
    def test_host_value_from_locust_class(self):
        class MyLocust(Locust):
            host = "http://example.com"
        self.environment.locust_classes = [MyLocust]
        self.web_ui.runner = LocustRunner(self.environment)
        response = requests.get("http://127.0.0.1:%i/" % self.web_port)
        self.assertEqual(200, response.status_code)
        self.assertIn("http://example.com", response.content.decode("utf-8"))
        self.assertNotIn("setting this will override the host on all Locust classes", response.content.decode("utf-8"))
    
    def test_host_value_from_multiple_locust_classes(self):
        class MyLocust(Locust):
            host = "http://example.com"
        class MyLocust2(Locust):
            host = "http://example.com"
        self.environment.locust_classes = [MyLocust, MyLocust2]
        self.web_ui.runner = LocustRunner(self.environment)
        response = requests.get("http://127.0.0.1:%i/" % self.web_port)
        self.assertEqual(200, response.status_code)
        self.assertIn("http://example.com", response.content.decode("utf-8"))
        self.assertNotIn("setting this will override the host on all Locust classes", response.content.decode("utf-8"))
    
    def test_host_value_from_multiple_locust_classes_different_hosts(self):
        class MyLocust(Locust):
            host = None
        class MyLocust2(Locust):
            host = "http://example.com"
        self.environment.locust_classes = [MyLocust, MyLocust2]
        self.web_ui.runner = LocustRunner(self.environment)
        response = requests.get("http://127.0.0.1:%i/" % self.web_port)
        self.assertEqual(200, response.status_code)
        self.assertNotIn("http://example.com", response.content.decode("utf-8"))
        self.assertIn("setting this will override the host on all Locust classes", response.content.decode("utf-8"))

    def test_swarm_in_step_load_mode(self):
        class MyLocust(Locust):
            wait_time = constant(1)
            class task_set(TaskSet):
                @task(1)
                def my_task(self):
                    pass
        self.environment.locust_classes = [MyLocust]
        self.web_ui.runner.step_load = True
        response = requests.post(
            "http://127.0.0.1:%i/swarm" % self.web_port,
            data={"locust_count":5, "hatch_rate":2, "step_locust_count":2, "step_duration": "2m"}
        )
        self.assertEqual(200, response.status_code)
        self.assertIn("Step Load Mode", response.text)<|MERGE_RESOLUTION|>--- conflicted
+++ resolved
@@ -3,6 +3,7 @@
 import json
 import sys
 import traceback
+from io import StringIO
 
 import gevent
 import requests
@@ -13,12 +14,7 @@
 from locust.env import Environment
 from locust.main import parse_options
 from locust.runners import LocustRunner
-<<<<<<< HEAD
 from locust.web import WebUI
-from six.moves import StringIO
-=======
-from io import StringIO
->>>>>>> 7c6c015c
 
 from .testcases import LocustTestCase
 
