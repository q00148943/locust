--- conflicted
+++ resolved
@@ -1,17 +1,10 @@
 import time
 import unittest
 
-<<<<<<< HEAD
-from six.moves import xrange
-
-from .testcases import WebserverTestCase
-from locust.stats import RequestStats, StatsEntry, CachedResponseTimes, global_stats
-=======
->>>>>>> 76828b72
 from locust.core import HttpLocust, TaskSet, task
 from locust.inspectlocust import get_task_ratio_dict
 from locust.rpc.protocol import Message
-from locust.stats import RequestStats, StatsEntry, global_stats
+from locust.stats import CachedResponseTimes, RequestStats, StatsEntry, global_stats
 from six.moves import xrange
 
 from .testcases import WebserverTestCase
